VERSION = $(shell godzil show-version)
ifdef update
  u=-u
endif

export GO111MODULE=on

.PHONY: deps
deps:
<<<<<<< HEAD
	go get -d -v -t ./...
	go get golang.org/x/lint/golint
=======
	go get ${u} -d

.PHONY: devel-deps
devel-deps: deps
	GO111MODULE=off go get ${u} \
	  golang.org/x/lint/golint            \
	  github.com/mattn/goveralls          \
	  github.com/Songmu/godzil/cmd/godzil

.PHONY: test
test: deps
	go test

.PHONY: lint
lint: devel-deps
	go vet
	golint -set_exit_status
>>>>>>> cec26a41

.PHONY: cover
cover: devel-deps
	goveralls

.PHONY: release
release: devel-deps
	godzil release<|MERGE_RESOLUTION|>--- conflicted
+++ resolved
@@ -7,10 +7,6 @@
 
 .PHONY: deps
 deps:
-<<<<<<< HEAD
-	go get -d -v -t ./...
-	go get golang.org/x/lint/golint
-=======
 	go get ${u} -d
 
 .PHONY: devel-deps
@@ -28,7 +24,6 @@
 lint: devel-deps
 	go vet
 	golint -set_exit_status
->>>>>>> cec26a41
 
 .PHONY: cover
 cover: devel-deps
